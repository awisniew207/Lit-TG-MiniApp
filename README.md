<<<<<<< HEAD
# Creating a Mini App with Lit
This code example demonstrates how to implement custom authentication and authorization using Telegram OAuth. The end result is a PKP that can only be used to sign data if you have a valid and recent Telegram OAuth Data for a specific user. 

This implementation is based on the [custom-auth-telegram-example](https://github.com/LIT-Protocol/custom-auth-telegram-example), but the logic has been changed to work for a Telegram Mini App. We will be deploying the code example on Vercel, but this can be changed depending on your implementation, but your Telegram Mini App will need an HTTPS endpoint.

## How it Works
1. The user opens the Telegram Mini App. Through opening the Mini App window, we are able to get the `initData` from the Telegram window.
2. We verify the `initData` to ensure it is valid and recent. We do this by using the `isRecent` and `verifyInitData` functions from the [TelegramAuthHelpers.ts]('src/telegramAuthHelpers.ts') file.
3. The user connects their MetaMask wallet to the Mini App by clicking the "Connect to MetaMask" button.
4. The user clicks the "Mint PKP" button to mint a new PKP and add the custom Telegram authorization to it.
5. The user clicks the "Get Session Signatures" button to get the session signatures for the PKP.

## How to Run the Example

#### Creating a Telegram Bot
To run this example, we will first need to create a Telegram Mini App. To start, we'll need to make a new Telegram bot.
1. Go to the [BotFather](https://t.me/BotFather).
2. Use the `/newbot` command to create a new bot. Give the bot a name and a username.
3. At this point you will be given a Bot Secret Token. We will need this later

#### Clone the Repository
The next step is to clone this repository, and push the code to a new Github repo that your account owns. This is a requirement because we need to give Vercel access to the repo in order to host it.

Start by [creating a new Github repo](https://docs.github.com/en/repositories/creating-and-managing-repositories/creating-a-new-repository) using your account. The name of your repo is not important for running this code example.

Next, clone this repo using:

```
git clone https://github.com/LIT-Protocol/telegram-miniapp-example.git
```

`cd` into the repo directory:

```
cd telegram-miniapp-example
```

Then remove the `origin` remote Git URL:

```
git remote remove origin
```

Then add the remote Git URL for your new Github repo:

```
git remote add origin https://github.com/<your-github-username>/<your-repo-name>.git
```

Then push the cloned code to your Github repo:

```
git push -u origin main
```

### Step 3: Setup Vercel

Create a free Vercel account [here](https://vercel.com/signup), if you don't already have one.

Follow [this guide](https://vercel.com/docs/deployments/git#deploying-a-git-repository) on connecting your Github repo to Vercel for deployment.

As part of setting up your project on Vercel, you'll need to set an ENV in order for this code example to work. You can follow [this guide](https://vercel.com/docs/projects/environment-variables) on how to add ENVs. The ENV you'll need to set is:

1. `VITE_TELEGRAM_BOT_SECRET` This is the secret bot token generated for you after naming your bot.
   - **NOTE** This secret token is exposed to anyone who visits your site. You'll want to refactor the code in this example that handles `VITE_TELEGRAM_BOT_SECRET` to be ran on a server that unauthorized users don't have access to. This code example was written this way for simplicity, but **it is NOT SECURE**.

After setting the ENV and deploying the Vercel project, you should be generated a URL by Vercel where you can access the web app. This will look something like:

```
https://NAME_OF_YOUR_GITHUB_REPO.vercel.app/
```

You should visit this URL in your browser and see the web app. Please keep in mind that the example will not work unless opened in a Telegram Mini App.

### Step 4: Set the Menu Button for the Bot

Now that you have a working Telegram Mini App, you'll need to set the menu button for the bot. This can be done by:

1. Go to the [@BotFather](https://t.me/BotFather) and run the `/mybots` command.
2. Click the bot you created in the previous step.
3. Go to "Bot Settings" and click "Menu Button".
4. Click "Configure menu button", send the Vercel URL generated previously and give a title to the menu button.
5. You'll also want to give the bot a domain. This is done using the `/setdomain` command. You'll be prompted to enter the username of the bot to set the domain for, enter the name you gave your bot that ends with `_bot` or `Bot`, prefixed with the `@` symbol e.g. `@Example_bot`.
6. nter the URL generated for your project by Vercel, after you receive the success message, you'll be all good to go!

Now enter the URL generated for your project by Vercel, after you receive the success message, you'll be all good to go!

### Step 4: Run the Example

Now you can go back to the web app using the Vercel generated URL and run the code example. If you see the error `Bot domain invalid`, that means the URL you're accessing does not match the URL you gave [@BotFather](https://t.me/botfather) when running the `/setdomain` command.

In order to successfully run the example, the Ethereum account that you connect to the web app using your browser wallet extension needs to have Lit test tokens. If you don't already have some, you can request some using [the faucet](https://chronicle-yellowstone-faucet.getlit.dev/).
=======
>>>>>>> f07380fa
<|MERGE_RESOLUTION|>--- conflicted
+++ resolved
@@ -1,4 +1,3 @@
-<<<<<<< HEAD
 # Creating a Mini App with Lit
 This code example demonstrates how to implement custom authentication and authorization using Telegram OAuth. The end result is a PKP that can only be used to sign data if you have a valid and recent Telegram OAuth Data for a specific user. 
 
@@ -90,6 +89,4 @@
 
 Now you can go back to the web app using the Vercel generated URL and run the code example. If you see the error `Bot domain invalid`, that means the URL you're accessing does not match the URL you gave [@BotFather](https://t.me/botfather) when running the `/setdomain` command.
 
-In order to successfully run the example, the Ethereum account that you connect to the web app using your browser wallet extension needs to have Lit test tokens. If you don't already have some, you can request some using [the faucet](https://chronicle-yellowstone-faucet.getlit.dev/).
-=======
->>>>>>> f07380fa
+In order to successfully run the example, the Ethereum account that you connect to the web app using your browser wallet extension needs to have Lit test tokens. If you don't already have some, you can request some using [the faucet](https://chronicle-yellowstone-faucet.getlit.dev/).